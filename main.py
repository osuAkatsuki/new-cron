--- conflicted
+++ resolved
@@ -1,15 +1,6 @@
 #!/usr/bin/env python3.9
-<<<<<<< HEAD
 import asyncio
 import time
-=======
-import ddtrace
-
-ddtrace.patch_all()
-from ddtrace.profiling import Profiler
-
-Profiler().start()
->>>>>>> 822c287b
 from typing import Any
 from typing import cast
 
