--- conflicted
+++ resolved
@@ -1,9 +1,6 @@
 #!/usr/bin/env python3.9
-<<<<<<< HEAD
 import asyncio
 import time
-=======
->>>>>>> 61fc0032
 from typing import Any
 from typing import cast
 
